--- conflicted
+++ resolved
@@ -1266,12 +1266,7 @@
 // that are the same, e.g. Array<Int> and Array<Int>, not
 // ArraySlice<Int> and Array<Int>.
 
-<<<<<<< HEAD
-/// Returns true iff `lhs` and `rhs` contain equal elements in the same
-/// order.
-=======
 /// Returns `true` if these arrays contain the same elements.
->>>>>>> b480ab1f
 @warn_unused_result
 public func == <Element : Equatable>(
   lhs: ${Self}<Element>, rhs: ${Self}<Element>
@@ -1316,12 +1311,7 @@
   return true
 }
 
-<<<<<<< HEAD
-/// Returns true iff `lhs` and `rhs` do not contain equal elements in
-/// the same order.
-=======
 /// Returns `true` if the arrays do not contain the same elements.
->>>>>>> b480ab1f
 @warn_unused_result
 public func != <Element : Equatable>(
   lhs: ${Self}<Element>, rhs: ${Self}<Element>
