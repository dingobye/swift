--- conflicted
+++ resolved
@@ -85,13 +85,8 @@
     return nil
   }
   let length = Int(_swift_stdlib_strlen(s))
-<<<<<<< HEAD
   var result = [CChar](repeating: 0, length: length + 1)
-  for var i = 0; i < length; ++i {
-=======
-  var result = [CChar](count: length + 1, repeatedValue: 0)
   for var i = 0; i < length; i += 1 {
->>>>>>> 1994b831
     // FIXME: this will not compile on platforms where 'CChar' is unsigned.
     result[i] = s[i]
   }
