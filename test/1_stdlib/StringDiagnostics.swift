--- conflicted
+++ resolved
@@ -5,12 +5,8 @@
 import Foundation
 
 // Common pitfall: trying to subscript a string with integers.
-<<<<<<< HEAD
 func testIntSubscripting(s: String, i: Int) {
   // FIXME swift-3-indexing-model: test new overloads of ..<, ...
-=======
-func testIntSubscripting(_ s: String, i: Int) {
->>>>>>> 510f29ab
   _ = s[i] // expected-error{{'subscript' is unavailable: cannot subscript String with an Int, see the documentation comment for discussion}}
   _ = s[17] // expected-error{{'subscript' is unavailable: cannot subscript String with an Int, see the documentation comment for discussion}}
   _ = s[i...i] // expected-error{{subscript' is unavailable: cannot subscript String with a CountableClosedRange<Int>, see the documentation comment for discussion}}
@@ -19,7 +15,7 @@
 }
 
 // Common pitfall: trying to access `String.count`.
-func testStringCount(_ s: String) {
+func testStringCount(s: String) {
   _ = s.count // expected-error{{'count' is unavailable: there is no universally good answer, see the documentation comment for discussion}}
 }
 
@@ -31,7 +27,7 @@
   x = s1 as String > s2
 }
 
-func testAmbiguousStringComparisons(_ s: String) {
+func testAmbiguousStringComparisons(s: String) {
   let nsString = s as NSString
   let a1 = s == nsString
   let a2 = s != nsString
@@ -50,11 +46,11 @@
 
 func acceptsSequence<S : Sequence>(_ sequence: S) {}
 
-func testStringIsNotASequence(_ s: String) {
+func testStringIsNotASequence(s: String) {
   acceptsSequence(s) // expected-error {{argument type 'String' does not conform to expected type 'Sequence'}}
 }
 
-func testStringDeprecation(_ hello: String) {
+func testStringDeprecation(hello: String) {
   let hello2 = hello
     .addingPercentEscapes(usingEncoding: NSUTF8StringEncoding) // expected-warning{{'addingPercentEscapes(usingEncoding:)' is deprecated}}
 
@@ -64,7 +60,6 @@
 
 }
 
-<<<<<<< HEAD
 // Positive and negative tests for String collection types
 func acceptsCollection<I: Collection>(_: I) {}
 func acceptsBidirectionalCollection<I: BidirectionalCollection>(_: I) {}
@@ -77,20 +72,6 @@
   acceptsRandomAccessCollection(s.unicodeScalars) // expected-error{{argument type 'String.UnicodeScalarView' does not conform to expected type 'RandomAccessCollection'}}
   acceptsBidirectionalCollection(s.characters)
   acceptsRandomAccessCollection(s.characters) // expected-error{{argument type 'String.CharacterView' does not conform to expected type 'RandomAccessCollection'}}
-=======
-// Positive and negative tests for String index types
-func acceptsForwardIndex<I: ForwardIndex>(_ index: I) {}
-func acceptsBidirectionalIndex<I: BidirectionalIndex>(_ index: I) {}
-func acceptsRandomAccessIndex<I: RandomAccessIndex>(_ index: I) {}
-
-func testStringIndexTypes(_ s: String) {
-  acceptsForwardIndex(s.utf8.startIndex)
-  acceptsBidirectionalIndex(s.utf8.startIndex) // expected-error{{argument type 'String.UTF8View.Index' does not conform to expected type 'BidirectionalIndex'}}
-  acceptsBidirectionalIndex(s.unicodeScalars.startIndex)
-  acceptsRandomAccessIndex(s.unicodeScalars.startIndex) // expected-error{{argument type 'String.UnicodeScalarView.Index' does not conform to expected type 'RandomAccessIndex'}}
-  acceptsBidirectionalIndex(s.characters.startIndex)
-  acceptsRandomAccessIndex(s.characters.startIndex) // expected-error{{argument type 'String.CharacterView.Index' does not conform to expected type 'RandomAccessIndex'}}
->>>>>>> 510f29ab
   
   // UTF16View.Collection is random-access with Foundation, bidirectional without
   acceptsRandomAccessCollection(s.utf16)
