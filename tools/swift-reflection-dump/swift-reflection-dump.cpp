//===--- swift-reflection-dump.cpp - Reflection testing application -------===//
//
// This source file is part of the Swift.org open source project
//
// Copyright (c) 2014 - 2017 Apple Inc. and the Swift project authors
// Licensed under Apache License v2.0 with Runtime Library Exception
//
// See https://swift.org/LICENSE.txt for license information
// See https://swift.org/CONTRIBUTORS.txt for the list of Swift project authors
//
//===----------------------------------------------------------------------===//
// This is a host-side tool to dump remote reflection sections in swift
// binaries.
//===----------------------------------------------------------------------===//

#include "swift/ABI/MetadataValues.h"
#include "swift/Basic/LLVMInitialize.h"
#include "swift/Demangling/Demangle.h"
#include "swift/Reflection/ReflectionContext.h"
#include "swift/Reflection/TypeRef.h"
#include "swift/Reflection/TypeRefBuilder.h"
#include "llvm/ADT/StringSet.h"
#include "llvm/Object/Archive.h"
#include "llvm/Object/COFF.h"
#include "llvm/Object/ELF.h"
#include "llvm/Object/ELFObjectFile.h"
#include "llvm/Object/MachOUniversal.h"
#include "llvm/Object/RelocationResolver.h"
#include "llvm/Support/CommandLine.h"
#include "llvm/Support/Error.h"

#if defined(_WIN32)
#include <io.h>
#else
#include <unistd.h>
#endif

#if defined(__APPLE__) && defined(__MACH__)
#include <TargetConditionals.h>
#endif

#include <algorithm>
#include <csignal>

using llvm::ArrayRef;
using llvm::dyn_cast;
using llvm::StringRef;
using namespace llvm::object;

using namespace swift;
using namespace swift::reflection;
using namespace swift::remote;
using namespace Demangle;

enum class ActionType { DumpReflectionSections, DumpTypeLowering };

namespace options {
static llvm::cl::opt<ActionType> Action(
    llvm::cl::desc("Mode:"),
    llvm::cl::values(
        clEnumValN(ActionType::DumpReflectionSections,
                   "dump-reflection-sections",
                   "Dump the field reflection section"),
        clEnumValN(
            ActionType::DumpTypeLowering, "dump-type-lowering",
            "Dump the field layout for typeref strings read from stdin")),
    llvm::cl::init(ActionType::DumpReflectionSections));

static llvm::cl::list<std::string>
    BinaryFilename("binary-filename",
                   llvm::cl::desc("Filenames of the binary files"),
                   llvm::cl::OneOrMore);

static llvm::cl::opt<std::string>
    Architecture("arch",
                 llvm::cl::desc("Architecture to inspect in the binary"),
                 llvm::cl::Required);
} // end namespace options

template <typename T> static T unwrap(llvm::Expected<T> value) {
  if (value)
    return std::move(value.get());
  llvm::errs() << "swift-reflection-test error: " << toString(value.takeError())
               << "\n";
  exit(EXIT_FAILURE);
}

using ReadBytesResult = swift::remote::MemoryReader::ReadBytesResult;

// Since ObjectMemoryReader maintains ownership of the ObjectFiles and their
// raw data, we can vend ReadBytesResults with no-op destructors.
static void no_op_destructor(const void*) {}

class Image {
private:
  struct Segment {
    uint64_t Addr;
    StringRef Contents;
  };
  const ObjectFile *O;
  uint64_t HeaderAddress;
  std::vector<Segment> Segments;
  struct DynamicRelocation {
    StringRef Symbol;
    uint64_t Offset;
  };
  llvm::DenseMap<uint64_t, DynamicRelocation> DynamicRelocations;
  
  void scanMachO(const MachOObjectFile *O) {
    using namespace llvm::MachO;

    HeaderAddress = UINT64_MAX;
    
    // Collect the segment preferred vm mappings.
    for (const auto &Load : O->load_commands()) {
      if (Load.C.cmd == LC_SEGMENT_64) {
        auto Seg = O->getSegment64LoadCommand(Load);
        if (Seg.filesize == 0)
          continue;
        
        auto contents = O->getData().slice(Seg.fileoff,
                                           Seg.fileoff + Seg.filesize);
        
        if (contents.empty() || contents.size() != Seg.filesize)
          continue;
        
        Segments.push_back({Seg.vmaddr, contents});
        HeaderAddress = std::min(HeaderAddress, Seg.vmaddr);
      } else if (Load.C.cmd == LC_SEGMENT) {
        auto Seg = O->getSegmentLoadCommand(Load);
        if (Seg.filesize == 0)
          continue;
        
        auto contents = O->getData().slice(Seg.fileoff,
                                           Seg.fileoff + Seg.filesize);
        
        if (contents.empty() || contents.size() != Seg.filesize)
          continue;
        
        Segments.push_back({Seg.vmaddr, contents});
        HeaderAddress = std::min(HeaderAddress, (uint64_t)Seg.vmaddr);
      }
    }
    
    // Walk through the bindings list to collect all the external references
    // in the image.
    llvm::Error error = llvm::Error::success();
    auto OO = const_cast<MachOObjectFile*>(O);

    for (auto bind : OO->bindTable(error)) {
      if (error) {
        llvm::consumeError(std::move(error));
        break;
      }
      
      // The offset from the symbol is stored at the target address.
      uint64_t Offset;
      auto OffsetContent = getContentsAtAddress(bind.address(),
                                                O->getBytesInAddress());
      if (OffsetContent.empty())
        continue;
      
      if (O->getBytesInAddress() == 8) {
        memcpy(&Offset, OffsetContent.data(), sizeof(Offset));
      } else if (O->getBytesInAddress() == 4) {
        uint32_t OffsetValue;
        memcpy(&OffsetValue, OffsetContent.data(), sizeof(OffsetValue));
        Offset = OffsetValue;
      } else {
        assert(false && "unexpected word size?!");
      }
      
      DynamicRelocations.insert({bind.address(), {bind.symbolName(), Offset}});
    }
    if (error) {
      llvm::consumeError(std::move(error));
    }
  }
  
  template<typename ELFT>
  void scanELFType(const ELFObjectFile<ELFT> *O) {
    using namespace llvm::ELF;

    HeaderAddress = UINT64_MAX;

    auto phdrs = O->getELFFile()->program_headers();
    if (!phdrs) {
      llvm::consumeError(phdrs.takeError());
    }

    for (auto &ph : *phdrs) {
      if (ph.p_filesz == 0)
        continue;
      
      auto contents = O->getData().slice(ph.p_offset,
                                         ph.p_offset + ph.p_filesz);
      if (contents.empty() || contents.size() != ph.p_filesz)
        continue;
      
      Segments.push_back({ph.p_vaddr, contents});
      HeaderAddress = std::min(HeaderAddress, (uint64_t)ph.p_vaddr);
    }
        
    // Collect the dynamic relocations.
    auto resolver = getRelocationResolver(*O);
    auto resolverSupports = resolver.first;
    auto resolve = resolver.second;
    
    if (!resolverSupports || !resolve)
      return;
    
    auto machine = O->getELFFile()->getHeader()->e_machine;
    auto relativeRelocType = getELFRelativeRelocationType(machine);
    
    for (auto &S : static_cast<const ELFObjectFileBase*>(O)
                                             ->dynamic_relocation_sections()) {
      bool isRela = O->getSection(S.getRawDataRefImpl())->sh_type
        == llvm::ELF::SHT_RELA;

      for (const RelocationRef &R : S.relocations()) {
        // `getRelocationResolver` doesn't handle RELATIVE relocations, so we
        // have to do that ourselves.
        if (isRela && R.getType() == relativeRelocType) {
          auto rela = O->getRela(R.getRawDataRefImpl());
          DynamicRelocations.insert({R.getOffset(),
            {{}, HeaderAddress + rela->r_addend}});
          continue;
        }
        
        if (!resolverSupports(R.getType()))
          continue;
        auto symbol = R.getSymbol();
        auto name = symbol->getName();
        if (!name) {
          llvm::consumeError(name.takeError());
          continue;
        }
        uint64_t offset = resolve(R, 0, 0);
        DynamicRelocations.insert({R.getOffset(), {*name, offset}});
      }
    }
  }
  
  void scanELF(const ELFObjectFileBase *O) {
    if (auto le32 = dyn_cast<ELFObjectFile<ELF32LE>>(O)) {
      scanELFType(le32);
    } else if (auto be32 = dyn_cast<ELFObjectFile<ELF32BE>>(O)) {
      scanELFType(be32);
    } else if (auto le64 = dyn_cast<ELFObjectFile<ELF64LE>>(O)) {
      scanELFType(le64);
    } else if (auto be64 = dyn_cast<ELFObjectFile<ELF64BE>>(O)) {
      scanELFType(be64);
    } else {
      return;
    }
    
    // FIXME: ReflectionContext tries to read bits of the ELF structure that
    // aren't normally mapped by a phdr. Until that's fixed,
    // allow access to the whole file 1:1 in address space that isn't otherwise
    // mapped.
    Segments.push_back({HeaderAddress, O->getData()});
  }
  
  void scanCOFF(const COFFObjectFile *O) {
    HeaderAddress = O->getImageBase();
    
    for (auto SectionRef : O->sections()) {
      auto Section = O->getCOFFSection(SectionRef);
      
      if (Section->SizeOfRawData == 0)
        continue;
      
      auto SectionBase = O->getImageBase() + Section->VirtualAddress;
      auto SectionContent =
        O->getData().slice(Section->PointerToRawData,
                           Section->PointerToRawData + Section->SizeOfRawData);
      if (SectionContent.empty()
          || SectionContent.size() != Section->SizeOfRawData)
        continue;
      
      Segments.push_back({SectionBase, SectionContent});
    }
    
    // FIXME: We need to map the header at least, but how much of it does
    // Windows typically map?
    Segments.push_back({HeaderAddress, O->getData()});
  }

  bool isMachOWithPtrAuth() const {
    auto macho = dyn_cast<MachOObjectFile>(O);
    if (!macho)
      return false;

    auto &header = macho->getHeader();

    return header.cputype == llvm::MachO::CPU_TYPE_ARM64
      && header.cpusubtype == llvm::MachO::CPU_SUBTYPE_ARM64E;
  }

public:
  explicit Image(const ObjectFile *O) : O(O) {
    // Unfortunately llvm doesn't provide a uniform interface for iterating
    // loadable segments or dynamic relocations in executable images yet.
    if (auto macho = dyn_cast<MachOObjectFile>(O)) {
      scanMachO(macho);
    } else if (auto elf = dyn_cast<ELFObjectFileBase>(O)) {
      scanELF(elf);
    } else if (auto coff = dyn_cast<COFFObjectFile>(O)) {
      scanCOFF(coff);
    } else {
      fputs("unsupported image format\n", stderr);
      abort();
    }
  }

  const ObjectFile *getObjectFile() const { return O; }
  
  unsigned getBytesInAddress() const {
    return O->getBytesInAddress();
  }
    
  uint64_t getStartAddress() const {
    return HeaderAddress;
  }
  
  uint64_t getEndAddress() const {
    uint64_t max = 0;
    for (auto &Segment : Segments) {
      max = std::max(max, Segment.Addr + Segment.Contents.size());
    }
    return max;
  }

  StringRef getContentsAtAddress(uint64_t Addr, uint64_t Size) const {
    for (auto &Segment : Segments) {
      auto addrInSegment = Segment.Addr <= Addr
        && Addr + Size <= Segment.Addr + Segment.Contents.size();
      
      if (!addrInSegment)
        continue;

      auto offset = Addr - Segment.Addr;
      auto result = Segment.Contents.drop_front(offset);
      return result;
    }
    return {};
  }
  
  RemoteAbsolutePointer
  resolvePointer(uint64_t Addr, uint64_t pointerValue) const {
    auto found = DynamicRelocations.find(Addr);
    RemoteAbsolutePointer result;
    if (found == DynamicRelocations.end())
      // In Mach-O images with ptrauth, the pointer value has an offset from
      // the base address in the low 32 bits, and ptrauth discriminator info
      // in the top 32 bits.
      if (isMachOWithPtrAuth()) {
        result = RemoteAbsolutePointer("",
                                HeaderAddress + (pointerValue & 0xffffffffull));
      } else {
        result = RemoteAbsolutePointer("", pointerValue);
      }
    else
      result = RemoteAbsolutePointer(found->second.Symbol,
                                     found->second.Offset);
    return result;
  }
};

/// MemoryReader that reads from the on-disk representation of an executable
/// or dynamic library image.
///
/// This reader uses a remote addressing scheme where the most significant
/// 16 bits of the address value serve as an index into the array of loaded images,
/// and the low 48 bits correspond to the preferred virtual address mapping of
/// the image.
class ObjectMemoryReader : public MemoryReader {
  struct ImageEntry {
    Image TheImage;
    uint64_t Slide;
  };
  std::vector<ImageEntry> Images;
  
  std::pair<const Image *, uint64_t>
  decodeImageIndexAndAddress(uint64_t Addr) const {
    for (auto &Image : Images) {
      if (Image.TheImage.getStartAddress() + Image.Slide <= Addr
          && Addr < Image.TheImage.getEndAddress() + Image.Slide) {
        return {&Image.TheImage, Addr - Image.Slide};
      }
    }
    return {nullptr, 0};
  }
  
  uint64_t
  encodeImageIndexAndAddress(const Image *image, uint64_t imageAddr) const {
    auto entry = (const ImageEntry*)image;
    return imageAddr + entry->Slide;
  }

  StringRef getContentsAtAddress(uint64_t Addr, uint64_t Size) {
    const Image *image;
    uint64_t imageAddr;
    std::tie(image, imageAddr) = decodeImageIndexAndAddress(Addr);

    if (!image)
      return StringRef();
    
    return image->getContentsAtAddress(imageAddr, Size);
  }
  
public:
  explicit ObjectMemoryReader(
      const std::vector<const ObjectFile *> &ObjectFiles) {
    if (ObjectFiles.empty()) {
      fputs("no object files provided\n", stderr);
      abort();
    }
    unsigned WordSize = 0;
    for (const ObjectFile *O : ObjectFiles) {
      // All the object files we look at should share a word size.
      if (!WordSize) {
        WordSize = O->getBytesInAddress();
      } else if (WordSize != O->getBytesInAddress()) {
        fputs("object files must all be for the same architecture\n", stderr);
        abort();
      }
      Images.push_back({Image(O), 0});
    }
    
    // If there is more than one image loaded, try to fit them into one address
    // space.
    if (Images.size() > 1) {
      uint64_t NextAddrSpace = 0;
      for (auto &Image : Images) {
        Image.Slide = NextAddrSpace - Image.TheImage.getStartAddress();
        NextAddrSpace +=
          Image.TheImage.getEndAddress() - Image.TheImage.getStartAddress();
        NextAddrSpace = (NextAddrSpace + 16383) & ~16383;
      }
      
      if (WordSize < 8 && NextAddrSpace > 0xFFFFFFFFu) {
        fputs("object files did not fit in address space", stderr);
        abort();
      }
    }
  }

  ArrayRef<ImageEntry> getImages() const { return Images; }

  bool queryDataLayout(DataLayoutQueryType type, void *inBuffer,
                       void *outBuffer) override {
    auto wordSize = Images.front().TheImage.getBytesInAddress();
    // TODO: The following should be set based on inspecting the image.
    // This code sets it to match the platform this code was compiled for.
#if defined(__APPLE__) && __APPLE__
    auto applePlatform = true;
#else
    auto applePlatform = false;
#endif
#if defined(__APPLE__) && __APPLE__ && ((defined(TARGET_OS_IOS) && TARGET_OS_IOS) || (defined(TARGET_OS_IOS) && TARGET_OS_WATCH) || (defined(TARGET_OS_TV) && TARGET_OS_TV))
    auto iosDerivedPlatform = true;
#else
    auto iosDerivedPlatform = false;
#endif

    switch (type) {
    case DLQ_GetPointerSize: {
      auto result = static_cast<uint8_t *>(outBuffer);
      *result = wordSize;
      return true;
    }
    case DLQ_GetSizeSize: {
      auto result = static_cast<uint8_t *>(outBuffer);
      *result = wordSize;
      return true;
    }
<<<<<<< HEAD
    case DLQ_GetPtrAuthMask: {
      // We don't try to sign pointers at all in our view of the object
      // mapping.
      auto result = static_cast<uintptr_t *>(outBuffer);
      *result = (uintptr_t)~0ull;
=======
    case DLQ_GetObjCReservedLowBits: {
      auto result = static_cast<uint8_t *>(outBuffer);
      if (applePlatform && !iosDerivedPlatform && wordSize == 8) {
        // Obj-C reserves low bit on 64-bit macOS only.
        // Other Apple platforms don't reserve this bit (even when
        // running on x86_64-based simulators).
        *result = 1;
      } else {
        *result = 0;
      }
      return true;
    }
    case DLQ_GetLeastValidPointerValue: {
      auto result = static_cast<uint64_t *>(outBuffer);
      if (applePlatform && wordSize == 8) {
        // Swift reserves the first 4GiB on 64-bit Apple platforms
        *result = 0x100000000;
      } else {
        // Swift reserves the first 4KiB everywhere else
        *result = 0x1000;
      }
>>>>>>> adbf8da7
      return true;
    }
    }

    return false;
  }
  
  RemoteAddress getImageStartAddress(unsigned i) const {
    assert(i < Images.size());
    
    return RemoteAddress(
           encodeImageIndexAndAddress(&Images[i].TheImage,
                                      Images[i].TheImage.getStartAddress()));
  }

  // TODO: We could consult the dynamic symbol tables of the images to
  // implement this.
  RemoteAddress getSymbolAddress(const std::string &name) override {
    return RemoteAddress(nullptr);
  }

  ReadBytesResult readBytes(RemoteAddress Addr, uint64_t Size) override {
    auto addrValue = Addr.getAddressData();
    auto resultBuffer = getContentsAtAddress(addrValue, Size);
    return ReadBytesResult(resultBuffer.data(), no_op_destructor);
  }

  bool readString(RemoteAddress Addr, std::string &Dest) override {
    auto addrValue = Addr.getAddressData();
    auto resultBuffer = getContentsAtAddress(addrValue, 1);
    if (resultBuffer.empty())
      return false;
    
    // Make sure there's a null terminator somewhere in the contents.
    unsigned i = 0;
    for (unsigned e = resultBuffer.size(); i < e; ++i) {
      if (resultBuffer[i] == 0)
        goto found_terminator;
    }
    return false;
    
  found_terminator:
    Dest.append(resultBuffer.begin(), resultBuffer.begin() + i);
    return true;
  }
  
  RemoteAbsolutePointer resolvePointer(RemoteAddress Addr,
                                       uint64_t pointerValue) override {
    auto addrValue = Addr.getAddressData();
    const Image *image;
    uint64_t imageAddr;
    std::tie(image, imageAddr) =
      decodeImageIndexAndAddress(addrValue);
    
    if (!image)
      return RemoteAbsolutePointer();
    
    auto resolved = image->resolvePointer(imageAddr, pointerValue);
    
    if (resolved && resolved.isResolved()) {
      // Mix in the image index again to produce a remote address pointing into
      // the same image.
      return RemoteAbsolutePointer("", encodeImageIndexAndAddress(image,
                               resolved.getResolvedAddress().getAddressData()));
    }
    // If the pointer is relative to an unresolved relocation, leave it as is.
    return resolved;
  }
};

using ReflectionContextOwner
  = std::unique_ptr<void, void (*)(void*)>;

template<typename Runtime>
static std::pair<ReflectionContextOwner, TypeRefBuilder &>
makeReflectionContextForMetadataReader(
                                   std::shared_ptr<ObjectMemoryReader> reader) {
  using ReflectionContext = ReflectionContext<Runtime>;
  auto context = new ReflectionContext(reader);
  auto &builder = context->getBuilder();
  for (unsigned i = 0, e = reader->getImages().size(); i < e; ++i) {
    context->addImage(reader->getImageStartAddress(i));
  }
  return {ReflectionContextOwner(context,
                                 [](void *x){ delete (ReflectionContext*)x; }),
          builder};
}
                                          

static std::pair<ReflectionContextOwner, TypeRefBuilder &>
makeReflectionContextForObjectFiles(
                          const std::vector<const ObjectFile *> &objectFiles) {
  auto Reader = std::make_shared<ObjectMemoryReader>(objectFiles);

  uint8_t pointerSize;
  Reader->queryDataLayout(DataLayoutQueryType::DLQ_GetPointerSize,
                          nullptr, &pointerSize);
  
  switch (pointerSize) {
  case 4:
    return makeReflectionContextForMetadataReader<External<RuntimeTarget<4>>>
                                                            (std::move(Reader));
  case 8:
    return makeReflectionContextForMetadataReader<External<RuntimeTarget<8>>>
                                                            (std::move(Reader));
  default:
    fputs("unsupported word size in object file\n", stderr);
    abort();
  }
}

static int doDumpReflectionSections(ArrayRef<std::string> BinaryFilenames,
                                    StringRef Arch, ActionType Action,
                                    FILE *file) {
  // Note: binaryOrError and objectOrError own the memory for our ObjectFile;
  // once they go out of scope, we can no longer do anything.
  std::vector<OwningBinary<Binary>> BinaryOwners;
  std::vector<std::unique_ptr<ObjectFile>> ObjectOwners;
  std::vector<const ObjectFile *> ObjectFiles;

  for (const std::string &BinaryFilename : BinaryFilenames) {
    auto BinaryOwner = unwrap(createBinary(BinaryFilename));
    Binary *BinaryFile = BinaryOwner.getBinary();

    // The object file we are doing lookups in -- either the binary itself, or
    // a particular slice of a universal binary.
    std::unique_ptr<ObjectFile> ObjectOwner;
    const ObjectFile *O = dyn_cast<ObjectFile>(BinaryFile);
    if (!O) {
      auto Universal = cast<MachOUniversalBinary>(BinaryFile);
      ObjectOwner = unwrap(Universal->getMachOObjectForArch(Arch));
      O = ObjectOwner.get();
    }

    // Retain the objects that own section memory
    BinaryOwners.push_back(std::move(BinaryOwner));
    ObjectOwners.push_back(std::move(ObjectOwner));
    ObjectFiles.push_back(O);
  }
  
  auto context = makeReflectionContextForObjectFiles(ObjectFiles);
  auto &builder = context.second;

  switch (Action) {
  case ActionType::DumpReflectionSections:
    // Dump everything
    builder.dumpAllSections(file);
    break;
  case ActionType::DumpTypeLowering: {
    for (std::string Line; std::getline(std::cin, Line);) {
      if (Line.empty())
        continue;

      if (StringRef(Line).startswith("//"))
        continue;

      Demangle::Demangler Dem;
      auto Demangled = Dem.demangleType(Line);
      auto *TypeRef =
          swift::Demangle::decodeMangledType(builder, Demangled);
      if (TypeRef == nullptr) {
        fprintf(file, "Invalid typeref:%s\n", Line.c_str());
        continue;
      }

      TypeRef->dump(file);
      auto *TypeInfo = builder.getTypeConverter().getTypeInfo(TypeRef);
      if (TypeInfo == nullptr) {
        fprintf(file, "Invalid lowering\n");
        continue;
      }
      TypeInfo->dump(file);
    }
    break;
  }
  }

  return EXIT_SUCCESS;
}

int main(int argc, char *argv[]) {
  PROGRAM_START(argc, argv);
  llvm::cl::ParseCommandLineOptions(argc, argv, "Swift Reflection Dump\n");
  return doDumpReflectionSections(options::BinaryFilename,
                                  options::Architecture, options::Action,
                                  stdout);
}<|MERGE_RESOLUTION|>--- conflicted
+++ resolved
@@ -475,13 +475,12 @@
       *result = wordSize;
       return true;
     }
-<<<<<<< HEAD
     case DLQ_GetPtrAuthMask: {
       // We don't try to sign pointers at all in our view of the object
       // mapping.
       auto result = static_cast<uintptr_t *>(outBuffer);
       *result = (uintptr_t)~0ull;
-=======
+    }
     case DLQ_GetObjCReservedLowBits: {
       auto result = static_cast<uint8_t *>(outBuffer);
       if (applePlatform && !iosDerivedPlatform && wordSize == 8) {
@@ -503,7 +502,6 @@
         // Swift reserves the first 4KiB everywhere else
         *result = 0x1000;
       }
->>>>>>> adbf8da7
       return true;
     }
     }
